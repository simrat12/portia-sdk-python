--- conflicted
+++ resolved
@@ -151,8 +151,7 @@
     )
     portia.storage.save_plan(plan)
 
-    plan_run = portia.create_plan_run(plan)
-    portia.execute_plan_run(plan_run)
+    plan_run = portia.run_plan(plan)
     assert plan_run.state == PlanRunState.COMPLETE
     assert test_clarification_handler.received_clarification is not None
     assert (
@@ -397,19 +396,6 @@
 
     plan_run = portia.run_plan(plan)
 
-<<<<<<< HEAD
-=======
-    assert plan_run.state == PlanRunState.NEED_CLARIFICATION
-    assert plan_run.get_outstanding_clarifications()[0].user_guidance == "please try again"
-
-    plan_run = portia.resolve_clarification(
-        plan_run.get_outstanding_clarifications()[0],
-        456,
-        plan_run,
-    )
-
-    portia.resume(plan_run)
->>>>>>> f9b5c134
     assert plan_run.state == PlanRunState.COMPLETE
     # 498 = 456 (clarification for value a in step 1) + 2 (value b in step 1)
     #  + 40 (value b in step 2)
